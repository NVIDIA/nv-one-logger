--- conflicted
+++ resolved
@@ -19,9 +19,5 @@
     """Test that the version is read from pyproject.toml if the package is not installed."""
     mock_version.side_effect = PackageNotFoundError
     version = get_version("nv-one-logger-core")
-<<<<<<< HEAD
-    assert version == "2.3.0"
-=======
     assert version == "2.3.1"
->>>>>>> bbea3aa2
     mock_version.assert_called_once_with("nv-one-logger-core")