[tool.poetry]
name = "nv-one-logger-pytorch-lightning-integration"
<<<<<<< HEAD
version = "2.3.0"
=======
version = "2.3.1"
>>>>>>> bbea3aa2
description = "Wrappers that facilitate enabling training job telemetry for a set of supported training frameworks."
authors = ["HWInf-MLWFO <HWInf-MLWFO-E2E-Dev@exchange.nvidia.com>"]
readme = "README.md"
packages = [
    {include = "nv_one_logger", from = "src"},
]
license = "Apache-2.0"

[project.urls]
Homepage = "https://github.com/NVIDIA/nv-one-logger"

[tool.poetry.dependencies]
# python version required minimum 3.9 to meet security requirement.
# Note: 3.14 is is breaking pytorch again, need extra cause when we upgrade to 3.14, in the future.
python = ">=3.9,<3.14"
StrEnum = "^0.4.0" # replace with built-in StrEnum if/when we upgrade Python requirement to >= 3.11
# lightning (formerly pytorch-lightning) version required minimum 2.0.0.
lightning = {version = ">=2.2.0"}
<<<<<<< HEAD
nv-one-logger-core = {version = "^2.3.0", source = "mlwfo-staging-pypi"}
nv-one-logger-training-telemetry = {version = "^2.3.0", source = "mlwfo-staging-pypi"}
=======
nv-one-logger-core = "^2.3.1"
nv-one-logger-training-telemetry = "^2.3.1"
>>>>>>> bbea3aa2

# Required by NSPECT security requirements.
setuptools = {version = ">=79.0.0"}

[build-system]
requires = ["poetry-core>=1.9.1,<2.0.0", "python-semantic-release>=9.8.3,<10.0"]
build-backend = "poetry.core.masonry.api"

[tool.poetry.group.dev.dependencies]
black = "^24.8.0"
isort = "^5.13.2"
mypy = "^1.14.1"
overrides = "^7.7.0"
pre-commit = "^3.5.0"
pytest = "^8.3.4"
pytest-cov = "^5.0.0"
annotated-types = "^0.7.0"
typing-extensions = "^4.12.2"
mypy-extensions = "^1.0.0"
flake8 = "^5.0.4"
flake8-bugbear = "^23.3.12"
flake8-pyproject = "^1.2.3"
flake8-docstrings = "^1.7.0"
python-semantic-release = "^9.8.3"

[tool.black]
line-length = 160
target-version = ['py38']
include = '\.pyi?$'

[tool.isort]
profile = "black"
line_length = 120
multi_line_output = 3
include_trailing_comma = true
force_grid_wrap = 0
use_parentheses = true
ensure_newline_before_comments = true

[tool.mypy]
python_version = "3.8"
strict = true
show_error_codes = true
warn_redundant_casts = true
warn_unused_ignores = true
warn_no_return = true
warn_return_any = true
warn_unused_configs = true
warn_unreachable = true
disallow_untyped_defs = true
disallow_incomplete_defs = true
check_untyped_defs = true
disallow_untyped_decorators = false
no_implicit_optional = true
ignore_missing_imports = true

[tool.flake8]
max-line-length = 160
max-complexity = 10
exclude = [".git", "__pycache__", "build", "dist", ".cache", ".venv",".txt",".md",".toml", ".lock"]
docstring_style = "google" 
ignore = ["D100", "D107", "W503"]
per-file-ignores = ["src/nv_one_logger/training_telemetry/integration/pytorch_lightning.py: E402"]

[tool.pytest.ini_options]
addopts = "-v"
testpaths = ["tests"]
pythonpath = ["src"]

[tool.coverage.run]
branch = true
source = ["src"]
command_line = "-m unittest discover -s tests/"

[tool.coverage.report]
fail_under = 80
show_missing = true
exclude_lines = [
    "pragma: no cover",
    "def __repr__",
    "raise NotImplementedError",
    "if __name__ == .__main__.:",
    "pass",
    "raise ImportError"
]

[tool.poetry.group.test.dependencies]
# pytorch version required minimum 2.8.0 to meet security requirement. Only needed for tests.
torch = { version = ">=2.8.0" }

[[tool.poetry.source]]
name = "nv-shared-pypi"
url = "https://urm.nvidia.com/artifactory/api/pypi/nv-shared-pypi/simple"

[[tool.poetry.source]]
 name = "mlwfo-pypi"
 url = "https://sc-hw-artf.nvidia.com/artifactory/api/pypi/hwinf-mlwfo-pypi/simple"
 priority = "primary"

[[tool.poetry.source]]
 name = "mlwfo-staging-pypi"
 url = "https://sc-hw-artf.nvidia.com/artifactory/api/pypi/hwinf-mlwfo-staging-pypi/simple"
 priority = "supplemental"<|MERGE_RESOLUTION|>--- conflicted
+++ resolved
@@ -1,10 +1,6 @@
 [tool.poetry]
 name = "nv-one-logger-pytorch-lightning-integration"
-<<<<<<< HEAD
-version = "2.3.0"
-=======
 version = "2.3.1"
->>>>>>> bbea3aa2
 description = "Wrappers that facilitate enabling training job telemetry for a set of supported training frameworks."
 authors = ["HWInf-MLWFO <HWInf-MLWFO-E2E-Dev@exchange.nvidia.com>"]
 readme = "README.md"
@@ -23,13 +19,8 @@
 StrEnum = "^0.4.0" # replace with built-in StrEnum if/when we upgrade Python requirement to >= 3.11
 # lightning (formerly pytorch-lightning) version required minimum 2.0.0.
 lightning = {version = ">=2.2.0"}
-<<<<<<< HEAD
-nv-one-logger-core = {version = "^2.3.0", source = "mlwfo-staging-pypi"}
-nv-one-logger-training-telemetry = {version = "^2.3.0", source = "mlwfo-staging-pypi"}
-=======
 nv-one-logger-core = "^2.3.1"
 nv-one-logger-training-telemetry = "^2.3.1"
->>>>>>> bbea3aa2
 
 # Required by NSPECT security requirements.
 setuptools = {version = ">=79.0.0"}
