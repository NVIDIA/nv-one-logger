--- conflicted
+++ resolved
@@ -809,11 +809,7 @@
         """Test that OneLoggerInitializationAttributes only contains base config fields."""
         attrs = OneLoggerInitializationAttributes.create(
             world_size=4,
-<<<<<<< HEAD
-            one_logger_training_telemetry_version="2.3.0",
-=======
             one_logger_training_telemetry_version="2.3.1",
->>>>>>> bbea3aa2
             enable_for_current_rank=True,
             session_tag="test_session",
             is_baseline_run=False,
@@ -824,11 +820,7 @@
         )
 
         # Verify only base config fields are present
-<<<<<<< HEAD
-        assert attrs.one_logger_training_telemetry_version == "2.3.0"
-=======
         assert attrs.one_logger_training_telemetry_version == "2.3.1"
->>>>>>> bbea3aa2
         assert attrs.enable_for_current_rank is True
         assert attrs.session_tag == "test_session"
         assert attrs.is_baseline_run is False
@@ -850,11 +842,7 @@
         """Test OneLoggerInitializationAttributes without custom_metadata."""
         attrs = OneLoggerInitializationAttributes.create(
             world_size=4,
-<<<<<<< HEAD
-            one_logger_training_telemetry_version="2.3.0",
-=======
             one_logger_training_telemetry_version="2.3.1",
->>>>>>> bbea3aa2
             enable_for_current_rank=True,
             session_tag="test_session",
             is_baseline_run=False,
@@ -871,11 +859,7 @@
         """Test property access for OneLoggerInitializationAttributes."""
         attrs = OneLoggerInitializationAttributes.create(
             world_size=4,
-<<<<<<< HEAD
-            one_logger_training_telemetry_version="2.3.0",
-=======
             one_logger_training_telemetry_version="2.3.1",
->>>>>>> bbea3aa2
             enable_for_current_rank=True,
             session_tag="test_session",
             is_baseline_run=False,
@@ -886,11 +870,7 @@
         )
 
         # Test property access
-<<<<<<< HEAD
-        assert attrs.one_logger_training_telemetry_version == "2.3.0"
-=======
         assert attrs.one_logger_training_telemetry_version == "2.3.1"
->>>>>>> bbea3aa2
         assert attrs.enable_for_current_rank is True
         assert attrs.session_tag == "test_session"
         assert attrs.is_baseline_run is False
