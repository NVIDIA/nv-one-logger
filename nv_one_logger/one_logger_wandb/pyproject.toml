--- conflicted
+++ resolved
@@ -1,10 +1,6 @@
 [tool.poetry]
 name = "nv-one-logger-wandb"
-<<<<<<< HEAD
-version = "2.3.0"
-=======
 version = "2.3.1"
->>>>>>> bbea3aa2
 description = "Extensions to onelogger library to use Weights and Biases as a backend."
 authors = ["HWInf-MLWFO <HWInf-MLWFO-E2E-Dev@exchange.nvidia.com>"]
 readme = "README.md"
@@ -22,11 +18,7 @@
 StrEnum = "^0.4.0" # replace with built-in StrEnum if/when we upgrade Python requirement to >= 3.11
 wandb = "^0.20.1"
 typing-extensions = "^4.12.2"
-<<<<<<< HEAD
-nv-one-logger-core = {version = "^2.3.0", source = "mlwfo-staging-pypi"}
-=======
 nv-one-logger-core = "^2.3.1"
->>>>>>> bbea3aa2
 
 # Required by NSPECT security requirements.
 urllib3 = {version = ">=2.5.0"}
